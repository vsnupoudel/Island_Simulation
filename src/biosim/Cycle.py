--- conflicted
+++ resolved
@@ -9,12 +9,6 @@
 
 class Cycle:
     """
-<<<<<<< HEAD
-     Class with functions that take the whole island map with animals as
-     input. Each function is linked with its own action like food_grows,
-     animals_eat, animals_reproduce, animals_migrate and animals_die
-     """
-=======
     This class contains the componentes of the annual cycle on Rossumaøya. The
     componentes follows a fixed order:
 
@@ -27,7 +21,6 @@
     7. Animals die
 
     """
->>>>>>> 04327969
     def __init__(self, object_matrix):
         """
         :param object_matrix:   list, nested list (map with population)
@@ -168,11 +161,13 @@
                     # Animal migrates only if it passes probability
 
                     for animal in cell.animal_object_list:
-                        # move_prob = animal.p['mu'] * animal.fitness #should
+                        # print(cell.row, cell.column, animal, animal.p['mu'] ,
+                        #       animal.fitness)
+                        move_prob = animal.p['mu'] * animal.fitness #should
                         # be property
                         rand_num = np.random.random()
-                        if (rand_num <= animal.move_prob) & (not
-                        animal.has_migrated):
+
+                        if (rand_num <= move_prob) & (animal.has_migrated == False):
                             if type(animal).__name__ == "Herbivore":
                                 animal.herb_migrates(animal, cell, adj_cells,
                                                      proba_list_h)
